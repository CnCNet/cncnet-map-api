# CnCNet Map Browser API


The backend for the CnCNet map browser.

UI is here https://github.com/CnCNet/cncnet-map-ui


# Kirovy


The mascot for the backend API is Kirovy, by [Direct & Dominate](https://www.youtube.com/@DirectandDominate)

![Kirovy enjoying his job](docs/images/kirovy_direct_and_dominate.png)

# Getting started

## Development

Follow this guide to set up the api locally for development.

### Prerequisites

> [!note]
> By default, we are using Docker for the sake of simplicity. If you want to run the API natively, you can check out the section [Native Guide](#native-guide).

- Docker
- An IDE (PyCharm strongly recommended)

### Set up environment variables

You can copy `example.env` to `.env` and fill in the required values.

- Set `POSTGRES_PASSWORD` to a secure password.
- Set `SECRET_KEY` to a secure secret key. You can use `from django.core.management.utils import get_random_secret_key; print(get_random_secret_key())` in a python shell to generate it.
- Optionally you can set `DEBUG` to `1` if needed
<<<<<<< HEAD
- `RUN_ENVIRONMENT` is already set to `dev` by default so you can omit it.
=======
- Set `RUN_ENVIRONMENT=dev` if you want to see the developer endpoints.
>>>>>>> 078661d3

### Running the API

Run the following command to start the API:

```bash
docker compose up -d
```

> Now you can access the API at `http://localhost`

### Running the tests

Once the api is started you can run the tests using the following command.

Run tests
```
docker exec -it mapdb-django-dev pytest
```

## Production

> This section is still a WIP...

Follow this guide to set up the app for production.

### Prerequisites

- Docker

### Set up environment variables

You can copy `example.env` to `.env` and fill in the required values.

- Set `POSTGRES_PASSWORD` to a secure password.
- Set `SECRET_KEY` to a secure secret key. You can use `from django.core.management.utils import get_random_secret_key; print(get_random_secret_key())` in a python shell to generate it.
- You MUST set `DEBUG` to `0`
- You MUST set `RUN_ENVIRONMENT` to `production`

### Running the API

Run the following command to start the API:

```bash
docker compose -f docker-compose.prod.yml up -d
```

## Native Guide

You should use docker compose, but here are the native OS instructions in case you don't want to.

> [!warning]
> The native OS instructions will not be maintained going forward. If you notice an issue with them, please PR the fix.

### Linux and Mac

1. Download and install [pyenv](https://github.com/pyenv/pyenv)
   > You don't have to use `pyenv` but it makes life much easier when dealing with virtual environments.
2. Install [PostgreSQL](https://www.postgresql.org/) for your system. This is required for Django
   - On Mac you can do `brew install postgresql` if you have brew installed.
3. Install LibMagic for [Python Magic](https://github.com/ahupp/python-magic)
   - On Mac you can do `brew install libmagic` if you have brew installed.
   > LibMagic is used for checking file types.
4. Checkout the repository
5. Switch to the repository directory
6. Setup Python
   - Install Python 3.12 `pyenv install 3.12` or whatever the latest python is.
   - Setup the virtual environments `pyenv virtualenv 3.12 cncnet-map-api`
   - Set the virtual environment for the directory `pyenv local cncnet-map-api`
7. Install the dev requirements `pip install -r requirements-dev.txt`
   -  On Apple Silicon you'll need to install lzo with `brew install lzo` then run
      `CFLAGS=-I$(brew --prefix)/include LDFLAGS=-L$(brew --prefix)/lib pip install -r requirements-dev.txt`
      to get `python-lzo` to install. You shouldn't need to include those flags again unless `python-lzo` updates.
8. Install the pre-commit hooks `pre-commit install`
9. Setup the environment variables
   - Create a `.env` file at the root of the repo
   - Copy the contents of `example.env` to your `.env` file.
   - Fill out the required values in `.env`
   - If the app doesn't run due to a missing required variable, add said variable to `example.env` because the person
   who made the variable forgot to do so.
10. Run the `db` service in `docker-compose`
11. Load your `.env` file into your shell, (you can use `source load_env.sh && read_env`)<a name="load-shell-env"></a>
then migrate the database `./manage.py migrate`
12. Run the django server with `./manage.py runserver`

Tests can be run by following [these instructions](#running-tests-backend-devs)


### Windows

Chairman Bing of the Massivesoft corporation strikes again; getting the `LZO` libraries running
natively on Windows is a... less-than-pleasant effort. So use docker instead.

1. Install docker for windows. I have had success with [Rancher Desktop](https://rancherdesktop.io/)
   or [Docker Desktop](https://docs.docker.com/desktop/setup/install/windows-install/)
2. After docker is running, switch to your local git repo and run `docker compose up windows-dev -d`.
   Make sure the build succeeds.
3. Set `windows-dev` as your python interpreter for whichever editor you use.

> [!TIP]
> In Pycharm you go to `Settings > Project > Python Interpreter > Add Interpreter > Docker Compose`


## Running tests (backend devs)

I strongly recommend using PyCharm (or any other Python IDE with breakpoints) and the `.env` plugin for running the PyTests.
All you need to do is run the database from `docker-compose`, then launch the tests via PyCharm.

**If you want to run the tests via CLI:**

- Make sure your database is running from the docker compose file. `docker-compose start db`
- Make sure your environment variables are setup and loaded to your shell. See [backend dev setup](#load-shell-env)
- Run `DJANGO_SETTINGS_MODULE="kirovy.settings.testing" pytest tests`

Django should automatically run migrations as part of the test startup.

**Run tests with docker compose:**

- `docker-compose up --build test`<|MERGE_RESOLUTION|>--- conflicted
+++ resolved
@@ -34,11 +34,7 @@
 - Set `POSTGRES_PASSWORD` to a secure password.
 - Set `SECRET_KEY` to a secure secret key. You can use `from django.core.management.utils import get_random_secret_key; print(get_random_secret_key())` in a python shell to generate it.
 - Optionally you can set `DEBUG` to `1` if needed
-<<<<<<< HEAD
-- `RUN_ENVIRONMENT` is already set to `dev` by default so you can omit it.
-=======
 - Set `RUN_ENVIRONMENT=dev` if you want to see the developer endpoints.
->>>>>>> 078661d3
 
 ### Running the API
 
